## Snakemake workflow for the CMMVAE (Conditional Multimodal Variational Autoencoder) module.
## This workflow automates the training, merging, and evaluation processes for CMMVAE models.

## Import necessary libraries and modules.
from snakemake.utils import validate
import os

## Load the configuration file specified for this workflow.
configfile: "workflow/config.yaml"

## Validate the configuration file against a predefined schema to ensure correctness and completeness.
validate(config, "workflow/config.schema.yaml")

## Define the root directory for the experiment, extracted from the configuration file.
## This directory serves as the main folder where all experiment-related outputs will be stored.
ROOT_DIR = config["root_dir"]

## Define the name of the experiment, extracted from the configuration file.
## This name is used to distinguish between different experiments within the root directory.
EXPERIMENT_NAME = config["experiment_name"]

## Define the name of the specific run within the experiment. If not provided, defaults to "default_run".
RUN_NAME = config.get("run_name", "default_run")

## Define the directory path where this specific run's results will be stored.
RUN_DIR = os.path.join(ROOT_DIR, EXPERIMENT_NAME, RUN_NAME)

## Define the name of the configuration file specific to this run. Defaults to "config.yaml" if not specified.
CONFIG_NAME = config.get("config_name", "config.yaml")

## Define the keys that are used for merging results from different experiments.
MERGE_KEYS = config["merge_keys"]

## Define the filename for the predictions saved
PREDICTIONS_PATH = os.path.join(RUN_DIR, "predictions.h5")

## Define the categories for which UMAP visualizations will be generated.
## This is optional, and if not provided, defaults to an empty list.
CATEGORIES = config.get("categories", [])

## Define the directory where UMAP visualizations will be saved.
## Defaults to "umap" within the run directory.
UMAP_PATH = config.get("umap_dir", "umap")
UMAP_DIR = os.path.join(RUN_DIR, UMAP_PATH)

<<<<<<< HEAD
=======
## Define the directory to store correlation outputs
CORRELATION_PATH = config.get("correlation_dir", "correlations")
CORRELATION_DIR = os.path.join(RUN_DIR, CORRELATION_PATH)

CORRELATION_DATA = config["correlation_data"]
>>>>>>> 715aa5d9

## Define the path to the training configuration file within the run directory.
TRAIN_CONFIG_FILE = os.path.join(RUN_DIR, CONFIG_NAME)

## Define the path to the checkpoint file for saving the best model.
CKPT_PATH = os.path.join(RUN_DIR, "checkpoints", "best_model.ckpt")

## Optional: Set a seed value for reproducibility. If not specified, the seed is set to False.
## This ensures that the results can be replicated exactly in subsequent runs.
SEED = config.get('seed', False)

## Generate file paths for UMAP evaluation images using the configured directory structure.
EVALUATION_FILES = expand(
    "{root_dir}/{experiment}/{run}/{results}/integrated.{category}.umap.{key}.png",
    root_dir=ROOT_DIR,
    experiment=EXPERIMENT_NAME,
    run=RUN_NAME,
    category=CATEGORIES,
    results=UMAP_PATH,
    key=MERGE_KEYS,
)

<<<<<<< HEAD
=======
CORRELATION_FILES = expand(
    "{correlation_dir}/correlations.csv",
    correlation_dir=CORRELATION_DIR,
)

CORRELATION_FILES += expand(
    "{correlation_dir}/correlations.pkl",
    correlation_dir=CORRELATION_DIR,
)
>>>>>>> 715aa5d9

## Construct the command to run the CMMVAE training pipeline.
## If a configuration directory is provided, it is included in the command; otherwise,
## individual parameters such as trainer, model, and data are passed explicitly.
TRAIN_COMMAND = config["train_command"]

# TODO: Avoid automatic conditionals
TRAIN_COMMAND += str(
    f" --default_root_dir {ROOT_DIR} "
    f"--experiment_name {EXPERIMENT_NAME} --run_name {RUN_NAME} "
    f"--seed_everything {SEED} "
)

CATEGORIES_COMMAND = " ".join(f"--categories {category}" for category in CATEGORIES)
MERGE_KEY_COMMAND = " ".join(f"--keys {merge_key}" for merge_key in MERGE_KEYS)

## Allow for easy reuse of configurations depending on the run directory
# Optional flag "override" to override previous configurations
# The config dictionary is stored in the run directory so this needs
# to be the last step to make sure any changes to the config are store in configuration
# and reflected in the rules. The only modifications to the configuration values
# that are acceptable is to configure them for passing as arguments to the rule commands
# SNAKEMAKE_CONFIG_PATH = os.path.join(RUN_DIR, "snakemake.config")
<<<<<<< HEAD
# OVERRIDE_CONFIG = config.get(" override", None)
=======
# OVERRIDE_CONFIG = config.get(" override", None)
>>>>>>> 715aa5d9

# if os.path.exists(SNAKEMAKE_CONFIG_PATH):

# need to check this before parsing all the rules to set config.
# need to move all default values to live in configuration as well so that they are picked up in
# config file

## Define the final output rule for Snakemake, specifying the target files that should be generated
## by the end of the workflow.
rule all:
    input:
        EVALUATION_FILES,
<<<<<<< HEAD
        # MD_FILES

## Define the rule for finding unique expressions for conditional layers
## The output includes paths to the conditional layer expressions used.
# rule diff_expression:
#     output:
#         os.path.join(RUN_DIR, "expression_complete.log")
#     params:
#         cli=TRAIN_COMMAND.lstrip('fit'),
#     shell:
#         """
#         cmmvae workflow expression {params.cli}
#         touch {output}
#         """
=======
        CORRELATION_FILES

## Define the rule for finding unique expressions for conditional layers
## The output includes paths to the conditional layer expressions used.
rule diff_expression:
    output:
        os.path.join(RUN_DIR, "expression_complete.log")
    params:
        cli=TRAIN_COMMAND.lstrip('fit'),
    shell:
        """
        cmmvae workflow expression {params.cli}
        touch {output}
        """
>>>>>>> 715aa5d9

## Define the rule for training the CMMVAE model.
## The output includes the configuration file, the checkpoint path.
rule train:
    input:
<<<<<<< HEAD
        # rules.diff_expression.output
=======
        rules.diff_expression.output
>>>>>>> 715aa5d9
    output:
        ckpt_path=CKPT_PATH,
    params:
        command=TRAIN_COMMAND
    shell:
        """
        cmmvae workflow cli {params.command}
        """

## Define the rule for running predictions if necessary
## The output includes the predictions path.
rule predict:
    input:
        ckpt_path=CKPT_PATH,
    output:
<<<<<<< HEAD
        os.path.join(RUN_DIR, "predictions.h5")
=======
        PREDICTIONS_PATH
>>>>>>> 715aa5d9
    params:
        command=TRAIN_COMMAND.lstrip('fit')
    shell:
        """
        cmmvae workflow cli predict {params.command} --ckpt_path {input.ckpt_path}
        """

## Define the rule for getting R^2 correlations on the filtered data
## This rule outputs correlation scores per filtered data group
rule correlations:
    input:
<<<<<<< HEAD
        rules.predict.output
=======
        PREDICTIONS_PATH,
>>>>>>> 715aa5d9
    output:
        CORRELATION_FILES,
    params:
<<<<<<< HEAD
=======
        command=TRAIN_COMMAND.lstrip('fit'),
        data=CORRELATION_DATA,
        save_dir=CORRELATION_DIR,
    shell:
        """
        mkdir -p {CORRELATION_DIR}
        cmmvae workflow correlations {params.command} --correlation_data {params.data} --save_dir {params.save_dir}
        """

## Define the rule for generating UMAP visualizations from the merged predictions.
## This rule produces UMAP images for each combination of category and merge key.
rule umap_predictions:
    input:
        rules.predict.output
    output:
        EVALUATION_FILES,
    params:
>>>>>>> 715aa5d9
        save_dir=UMAP_DIR,
        categories=CATEGORIES_COMMAND,
        merge_keys=MERGE_KEY_COMMAND,
    shell:
        """
        cmmvae workflow umap-predictions --directory {input} {params.categories} {params.merge_keys} --save_dir {params.save_dir}
<<<<<<< HEAD
        """
=======
        """

# rule meta_discriminators:
#     input:
#         CKPT_PATH
#     output:
#         MD_FILES,
#     params:
#         log_dir=META_DISC_DIR,
#         ckpt=CKPT_PATH,
#         config=TRAIN_CONFIG_FILE
#     shell:
#         """
#         cmmvae workflow meta-discriminator --log_dir {params.log_dir} --ckpt {params.ckpt} --config {params.config}
#         """
>>>>>>> 715aa5d9
<|MERGE_RESOLUTION|>--- conflicted
+++ resolved
@@ -43,14 +43,11 @@
 UMAP_PATH = config.get("umap_dir", "umap")
 UMAP_DIR = os.path.join(RUN_DIR, UMAP_PATH)
 
-<<<<<<< HEAD
-=======
 ## Define the directory to store correlation outputs
 CORRELATION_PATH = config.get("correlation_dir", "correlations")
 CORRELATION_DIR = os.path.join(RUN_DIR, CORRELATION_PATH)
 
 CORRELATION_DATA = config["correlation_data"]
->>>>>>> 715aa5d9
 
 ## Define the path to the training configuration file within the run directory.
 TRAIN_CONFIG_FILE = os.path.join(RUN_DIR, CONFIG_NAME)
@@ -73,8 +70,6 @@
     key=MERGE_KEYS,
 )
 
-<<<<<<< HEAD
-=======
 CORRELATION_FILES = expand(
     "{correlation_dir}/correlations.csv",
     correlation_dir=CORRELATION_DIR,
@@ -84,7 +79,6 @@
     "{correlation_dir}/correlations.pkl",
     correlation_dir=CORRELATION_DIR,
 )
->>>>>>> 715aa5d9
 
 ## Construct the command to run the CMMVAE training pipeline.
 ## If a configuration directory is provided, it is included in the command; otherwise,
@@ -108,11 +102,7 @@
 # and reflected in the rules. The only modifications to the configuration values
 # that are acceptable is to configure them for passing as arguments to the rule commands
 # SNAKEMAKE_CONFIG_PATH = os.path.join(RUN_DIR, "snakemake.config")
-<<<<<<< HEAD
-# OVERRIDE_CONFIG = config.get(" override", None)
-=======
 # OVERRIDE_CONFIG = config.get(" override", None)
->>>>>>> 715aa5d9
 
 # if os.path.exists(SNAKEMAKE_CONFIG_PATH):
 
@@ -125,22 +115,6 @@
 rule all:
     input:
         EVALUATION_FILES,
-<<<<<<< HEAD
-        # MD_FILES
-
-## Define the rule for finding unique expressions for conditional layers
-## The output includes paths to the conditional layer expressions used.
-# rule diff_expression:
-#     output:
-#         os.path.join(RUN_DIR, "expression_complete.log")
-#     params:
-#         cli=TRAIN_COMMAND.lstrip('fit'),
-#     shell:
-#         """
-#         cmmvae workflow expression {params.cli}
-#         touch {output}
-#         """
-=======
         CORRELATION_FILES
 
 ## Define the rule for finding unique expressions for conditional layers
@@ -155,17 +129,12 @@
         cmmvae workflow expression {params.cli}
         touch {output}
         """
->>>>>>> 715aa5d9
 
 ## Define the rule for training the CMMVAE model.
 ## The output includes the configuration file, the checkpoint path.
 rule train:
     input:
-<<<<<<< HEAD
-        # rules.diff_expression.output
-=======
         rules.diff_expression.output
->>>>>>> 715aa5d9
     output:
         ckpt_path=CKPT_PATH,
     params:
@@ -181,11 +150,7 @@
     input:
         ckpt_path=CKPT_PATH,
     output:
-<<<<<<< HEAD
-        os.path.join(RUN_DIR, "predictions.h5")
-=======
         PREDICTIONS_PATH
->>>>>>> 715aa5d9
     params:
         command=TRAIN_COMMAND.lstrip('fit')
     shell:
@@ -197,16 +162,10 @@
 ## This rule outputs correlation scores per filtered data group
 rule correlations:
     input:
-<<<<<<< HEAD
-        rules.predict.output
-=======
         PREDICTIONS_PATH,
->>>>>>> 715aa5d9
     output:
         CORRELATION_FILES,
     params:
-<<<<<<< HEAD
-=======
         command=TRAIN_COMMAND.lstrip('fit'),
         data=CORRELATION_DATA,
         save_dir=CORRELATION_DIR,
@@ -224,16 +183,12 @@
     output:
         EVALUATION_FILES,
     params:
->>>>>>> 715aa5d9
         save_dir=UMAP_DIR,
         categories=CATEGORIES_COMMAND,
         merge_keys=MERGE_KEY_COMMAND,
     shell:
         """
         cmmvae workflow umap-predictions --directory {input} {params.categories} {params.merge_keys} --save_dir {params.save_dir}
-<<<<<<< HEAD
-        """
-=======
         """
 
 # rule meta_discriminators:
@@ -248,5 +203,4 @@
 #     shell:
 #         """
 #         cmmvae workflow meta-discriminator --log_dir {params.log_dir} --ckpt {params.ckpt} --config {params.config}
-#         """
->>>>>>> 715aa5d9
+#         """